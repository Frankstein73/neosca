--- conflicted
+++ resolved
@@ -1,8 +1,4 @@
-<<<<<<< HEAD
-__version__ = "0.0.23"
-=======
 __version__ = "0.0.25"
->>>>>>> 0fddb03b
 
 from .main import main
 
